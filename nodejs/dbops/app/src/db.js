--- conflicted
+++ resolved
@@ -1,5 +1,5 @@
-<<<<<<< HEAD
-//
+// Database ops
+
 const DbPool = require('./dbpool.js').DbPool
 
 var runQuery = function(queryStr) {
@@ -11,13 +11,6 @@
         })
     });
 }
-=======
-const PropertiesReader = require('properties-reader')
-const Pool = require('pg').Pool
-var properties = PropertiesReader('config/app.properties')
-
-var pool = null
->>>>>>> b1e251d7
 
 async function testConnection() {
     runQuery('SELECT NOW()')
@@ -28,59 +21,9 @@
     })
 }
 
-<<<<<<< HEAD
 const healthCheck = (request, response) => {
     if (!testConnection()) {
         response.status(500).send({ message: 'Service Error' })   
-=======
-// Database connections
-function connectDB() {
-    try {
-        if (pool == null) {
-            var pgConStr = process.env.PG_CONSTR
-            if (pgConStr == null) {
-                pgConStr = properties.get("pg_constr")
-            }
-            console.log('Connecting to %s',pgConStr)
-            const dbconfig = parser(pgConStr)
-            try {
-                pool = new Pool(
-                    dbconfig
-                )    
-            } catch(e) {
-                pool = null
-            }
-        }
-        return
-    } catch(e) {
-        console.log(e)
-        pool = null
-        return
-    }
-}
-
-function testConnection() {
-    console.log('Checking database connection...')
-
-    try {
-        connectDB()
-        if (pool) {
-            pool.query('SELECT NOW()', (error, results) => {
-                if (error) {
-                    console.log(error)
-                    pool = null
-                    return false
-                }
-            })
-            return true    
-        }
-        return false
-    }
-    catch(e) {
-        console.log(e)
-        pool = null
-        return false
->>>>>>> b1e251d7
     }
 
     runQuery('SELECT 1 FROM "demoapp".orders_in_progress')
@@ -89,21 +32,6 @@
     }).catch(function(err){
         response.status(500).send({ message: 'Service Error' })   
     })
-}
-
-const healthCheck = (request, response) => {
-    try {
-        if (!testConnection()) {
-            response.status(404).json({ message: 'Database error' })
-        }
-        pool.query('SELECT 1 FROM orders_in_progress', (error, results) => {
-            if (error) {
-                response.status(404).json({ message: 'Database error' })
-            }
-        })
-    } catch(e) {
-        console.log(e)
-    }
 }
 
 const getOrdersInProgress = (request, response) => {
@@ -137,7 +65,6 @@
         response.status(500).send({ message: 'Service Error' })   
     }
 
-<<<<<<< HEAD
     runQuery('SELECT * FROM "demoapp".stock_items ORDER BY stock_uid ASC')
     .then(function(result){
         response.status(200).json(result.rows)  
@@ -149,8 +76,6 @@
     }
 }
 
-=======
->>>>>>> b1e251d7
 module.exports = {
     getOrdersInProgress,
     getCustomers,
