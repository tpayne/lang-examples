--- conflicted
+++ resolved
@@ -1,4 +1,3 @@
-<<<<<<< HEAD
 //
 const DbPool = require('./dbpool.js').DbPool
 
@@ -11,13 +10,6 @@
         })
     });
 }
-=======
-const PropertiesReader = require('properties-reader')
-const Pool = require('pg').Pool
-var properties = PropertiesReader('config/app.properties')
-
-var pool = null
->>>>>>> b1e251d7
 
 async function testConnection() {
     runQuery('SELECT NOW()')
@@ -28,67 +20,10 @@
     })
 }
 
-<<<<<<< HEAD
 const healthCheck = (request, response) => {
     if (!testConnection()) {
         response.status(500).send({ message: 'Service Error' })   
-=======
-// Database connections
-function connectDB() {
-    try {
-        if (pool == null) {
-            var pgConStr = process.env.PG_CONSTR
-            if (pgConStr == null) {
-                pgConStr = properties.get("pg_constr")
-            }
-            console.log('Connecting to %s',pgConStr)
-            const dbconfig = parser(pgConStr)
-            try {
-                pool = new Pool(
-                    dbconfig
-                )    
-            } catch(e) {
-                pool = null
-            }
-        }
-        return
-    } catch(e) {
-        console.log(e)
-        pool = null
-        return
     }
-}
-
-function testConnection() {
-    console.log('Checking database connection...')
-
-    try {
-        connectDB()
-        if (pool) {
-            pool.query('SELECT NOW()', (error, results) => {
-                if (error) {
-                    console.log(error)
-                    pool = null
-                    return false
-                }
-            })
-            return true    
-        }
-        return false
-    }
-    catch(e) {
-        console.log(e)
-        pool = null
-        return false
->>>>>>> b1e251d7
-    }
-
-    runQuery('SELECT 1 FROM "demoapp".orders_in_progress')
-    .then(function(result){
-        response.status(200).send({ message: 'Service Ok' })   
-    }).catch(function(err){
-        response.status(500).send({ message: 'Service Error' })   
-    })
 }
 
 const healthCheck = (request, response) => {
@@ -137,20 +72,35 @@
         response.status(500).send({ message: 'Service Error' })   
     }
 
-<<<<<<< HEAD
-    runQuery('SELECT * FROM "demoapp".stock_items ORDER BY stock_uid ASC')
-    .then(function(result){
-        response.status(200).json(result.rows)  
-    }).catch(function(err){
-        response.status(500).send({ message: 'Service Error' })   
-    })
-    if (!testConnection()) {
-        throw new Error('Database is not connected')
+    try {
+        pool.query('SELECT * FROM stock_items ORDER BY stock_uid ASC', (error, results) => {
+            if (error) {
+                throw error
+            }
+            response.status(200).json(results.rows)
+        })
+    } catch(e) {
+        console.log(e)
     }
 }
 
-=======
->>>>>>> b1e251d7
+const healthCheck = (request, response) => {
+    if (!testConnection()) {
+        response.send(404, { message: 'Error' });
+    }
+
+    try {
+        pool.query('SELECT 1 FROM orders_in_progress', (error, results) => {
+            if (error) {
+                response.send(404, { message: 'Error' });
+            }
+            response.send(200, { message: 'Ok' });
+        })
+    } catch(e) {
+        console.log(e)
+    }
+}
+
 module.exports = {
     getOrdersInProgress,
     getCustomers,
